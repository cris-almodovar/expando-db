﻿using RestSharp;
using System;
using System.Collections.Generic;
using System.Configuration;
using System.Diagnostics;
using System.IO;
using System.Reflection;
using System.Text;
using System.Threading.Tasks;
using System.Xml;
using System.Linq;
using System.IO.Compression;
<<<<<<< HEAD
using System.Globalization;
=======
using System.Threading;
>>>>>>> 7b2b0778

namespace Loader
{
    /// <summary>
    /// This sample program loads the reuters-21578 dataset into ExpandoDB; this dataset contains Reuters news articles from the 80's.
    /// </summary>
    class Program
    {
        static void Main()
        {
            var expandoDbUrl = ConfigurationManager.AppSettings["ExpandoDbUrl"] ?? "http://localhost:9000";
            var restClient = new RestClient(expandoDbUrl);

            Console.WriteLine("ExpandoDB URL: " + expandoDbUrl);

            var appDirectory = Path.GetDirectoryName(Assembly.GetEntryAssembly().Location);
            Directory.SetCurrentDirectory(appDirectory);            

            var dataset = ConfigurationManager.AppSettings["Dataset"] ?? @"reuters\reuters-21578.zip";
            var datasetFolder = Path.GetDirectoryName(dataset);

            if (Directory.EnumerateFiles(datasetFolder, "*.sgm").Count() == 0)
                ZipFile.ExtractToDirectory(dataset, datasetFolder);
            
            var sgmlFiles = Directory.GetFiles(datasetFolder, "*.sgm");

            Console.WriteLine(String.Format("Importing {0} sgml files from folder: '{1}'.", sgmlFiles.Length, Path.GetFullPath(datasetFolder)));

            var stopwatch = new Stopwatch();
            stopwatch.Start();

            var dropRequest = new RestRequest("/db/reuters?drop=true", Method.DELETE);
            restClient.Execute(dropRequest);

            Thread.Sleep(TimeSpan.FromSeconds(5));

            var schemaRequest = new RestRequest("db/_schemas/reuters", Method.PUT);
            var schema = new
            {
                Name = "reuters",
                Fields = new List<object>
                {
                    new
                    {
                        Name = "date",
                        DataType = "DateTime",                        
                        FacetSettings = new
                        {
                            FacetName = "Publish Date",
                            IsHierarchical = true,
<<<<<<< HEAD
=======
                            HierarchySeparator = "/",
>>>>>>> 7b2b0778
                            FormatString = "yyyy/MMM/dd"
                        }
                    },
                    new
                    {
                        Name = "themes",
                        DataType = "Array",
                        ArrayElementDataType = "Text",
                        FacetSettings = new
                        {
                            FacetName = "Themes",
                            IsHierarchical = false
                        }
                    },
                }
            };

            schemaRequest.AddJsonBody(schema);
            var response = restClient.Execute(schemaRequest);

            var options = new ParallelOptions { MaxDegreeOfParallelism = Environment.ProcessorCount };
            Parallel.ForEach(sgmlFiles, options, filePath =>
            {
                var fileName = Path.GetFileName(filePath);
                Console.WriteLine("Processing file: " + fileName);

                using (var reader = new StreamReader(filePath))
                {
                    var buffer = new StringBuilder();

                    var line = reader.ReadLine();
                    while (line != null)
                    {
                        if (!line.StartsWith("<!DOCTYPE", StringComparison.InvariantCulture))
                            buffer.AppendLine(line);

                        if (line.StartsWith("</REUTERS>", StringComparison.InvariantCulture))
                        {
                            // We encountered the closing tag, get all the lines accumulated so far
                            // and convert to XmlDocument.
                            try
                            {
                                var xml = buffer.ToString();
                                buffer.Clear();

                                var xDoc = new XmlDocument();
                                xDoc.Load(new StringReader(xml));
                                var reuters = xDoc.DocumentElement;

                                var date = reuters["DATE"].InnerText;
                                var text = reuters["TEXT"];
                                var title = text["TITLE"]?.InnerText;
                                var body = text["BODY"]?.InnerText;                                                             

                                DateTime dateTime;
                                DateTime.TryParse(date, out dateTime);

                                var themes = new List<string>();
                                var topicsNode = reuters["TOPICS"];                                
                                if (topicsNode != null)
                                {
                                    foreach (XmlNode childNode in topicsNode.ChildNodes)
                                        if (!String.IsNullOrWhiteSpace(childNode.InnerText))
                                        {
                                            var theme = childNode.InnerText.Replace(@"/", @"\/");
                                            themes.Add(theme);
                                        }
                                }

                                var document = new
                                {
                                    date = dateTime > DateTime.MinValue ? (DateTime?)dateTime : null,
                                    title = title,
                                    text = body,
                                    themes = themes
                                };

                                var restRequest = new RestRequest
                                {
                                    Resource = "db/reuters",
                                    Method = Method.POST,
                                    DateFormat = DateFormat.ISO_8601
                                };

                                restRequest.AddJsonBody(document);
                                restClient.Execute(restRequest);
                            }
                            catch (Exception e)
                            {
                                Console.WriteLine(e.Message);
                            }
                        }

                        line = reader.ReadLine();
                    }
                }
                Console.WriteLine("Finished processing file: " + fileName);
            }

            );

            stopwatch.Stop();
            Console.WriteLine("Finished importing files. Elapsed = " + stopwatch.Elapsed);
            Console.ReadLine();
        }        
    }

    public static class Extension
    {
        public static IEnumerable<IEnumerable<T>> InSetsOf<T>(this IEnumerable<T> source, int size)
        {
            var toReturn = new List<T>(size);
            foreach (var item in source)
            {
                toReturn.Add(item);
                if (toReturn.Count == size)
                {
                    yield return toReturn;
                    toReturn = new List<T>(size);
                }
            }
            if (toReturn.Any())
            {
                yield return toReturn;
            }
        }
    }


}<|MERGE_RESOLUTION|>--- conflicted
+++ resolved
@@ -10,11 +10,7 @@
 using System.Xml;
 using System.Linq;
 using System.IO.Compression;
-<<<<<<< HEAD
-using System.Globalization;
-=======
 using System.Threading;
->>>>>>> 7b2b0778
 
 namespace Loader
 {
@@ -65,10 +61,7 @@
                         {
                             FacetName = "Publish Date",
                             IsHierarchical = true,
-<<<<<<< HEAD
-=======
                             HierarchySeparator = "/",
->>>>>>> 7b2b0778
                             FormatString = "yyyy/MMM/dd"
                         }
                     },
