--- conflicted
+++ resolved
@@ -27,17 +27,17 @@
         /// <param name="db">The Database instance; this is auto-injected by NancyFX's IOC container.</param>
         public DbService(Database db) : base("/db")
         {
-            _db = db;
+            _db = db;            
 
             // Here we define the routes and their corresponding handlers.
             // Note that all handlers except OnGetCount() and OnGetCollectionSchema() are async.
 
             Post["/{collection}", true] = OnInsertContentAsync;
             Get["/{collection}/schema"] = OnGetCollectionSchema;
-            Get["/{collection}", true] = OnSearchContentsAsync;
+            Get["/{collection}", true] = OnSearchContentsAsync;            
             Get["/{collection}/count"] = OnGetCount;
             Get["/{collection}/{id:guid}", true] = OnGetContentAsync;
-            Put["/{collection}/{id:guid}", true] = OnUpdateContentAsync;
+            Put["/{collection}/{id:guid}", true] = OnUpdateContentAsync;                       
             Patch["/{collection}/{id:guid}", true] = OnPatchContentAsync;
             Delete["/{collection}/{id:guid}", true] = OnDeleteContentAsync;
             Delete["/{collection}", true] = OnDeleteCollectionAsync;
@@ -65,12 +65,9 @@
             var content = new Content(dictionary);
 
             // Get the target ContentCollection; it will be auto-created if it doesn't exist.
-            var collection = _db[collectionName];            
-
-<<<<<<< HEAD
+            var collection = _db[collectionName];
+
             // Insert the Content object into the target ContentCollection.
-=======
->>>>>>> e06ac2f5
             var guid = await collection.InsertAsync(content).ConfigureAwait(false);
 
             stopwatch.Stop();
@@ -136,13 +133,9 @@
 
             var collection = _db[collectionName];
             var requestDto = this.Bind<SearchRequestDto>();
-<<<<<<< HEAD
-            var searchCriteria = requestDto.ToSearchCriteria();            
-=======
             var searchCriteria = requestDto.ToSearchCriteria();
-            //var selectedFields = requestDto.select.ToList();
->>>>>>> e06ac2f5
-            var result = await collection.SearchAsync(searchCriteria).ConfigureAwait(false);
+            var selectedFields = requestDto.select.ToList();
+            var result = await collection.SearchAsync(searchCriteria);
 
             stopwatch.Stop();
 
